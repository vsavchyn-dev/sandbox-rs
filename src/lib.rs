use anyhow::anyhow;
use async_process::{Child, Command};
use binary_install::Cache;
use chrono::Utc;
use std::path::{Path, PathBuf};

pub mod sync;

// The current version of the sandbox node we want to point to. This can be updated from
// time to time, but probably should be close to when a release is made.
const DEFAULT_SANDBOX_COMMIT_HASH: &str = "2c9375ee5ee307c2ce870c7dbd25eefd84fe8c36";

const fn platform() -> &'static str {
    #[cfg(all(target_os = "linux", target_arch = "x86_64"))]
    return "Linux-x86_64";

    #[cfg(all(target_os = "macos", target_arch = "x86_64"))]
    return "Darwin-x86_64";

    #[cfg(all(
        not(all(target_os = "macos", target_arch = "x86_64")),
        not(all(target_os = "linux", target_arch = "x86_64"))
    ))]
    compile_error!("Unsupported platform");
}

fn local_addr(port: u16) -> String {
    format!("0.0.0.0:{}", port)
}

fn bin_url(version: &str) -> String {
    format!(
        "https://s3-us-west-1.amazonaws.com/build.nearprotocol.com/nearcore/{}/master/{}/near-sandbox.tar.gz",
        platform(),
        version,
    )
}

fn download_path() -> PathBuf {
    if cfg!(features = "global_install") {
        let mut buf = home::home_dir().expect("could not retrieve home_dir");
        buf.push(".near");
        buf
    } else {
        PathBuf::from(env!("OUT_DIR"))
    }
}

/// Returns a path to the binary in the form of {home}/.near/near-sandbox-{hash}/near-sandbox
pub fn bin_path() -> PathBuf {
    if let Ok(path) = std::env::var("NEAR_SANDBOX_BIN_PATH") {
        return PathBuf::from(path);
    }

    let mut buf = download_path();
    buf.push("near-sandbox");
    std::env::set_var("NEAR_SANDBOX_BIN_PATH", buf.as_os_str());

    buf
}

/// Install the sandbox node given the version, which is either a commit hash or tagged version
/// number from the nearcore project. Note that commits pushed to master within the latest 12h
/// will likely not have the binaries made available quite yet.
pub fn install_with_version(version: &str) -> anyhow::Result<PathBuf> {
    // Download binary into temp dir
    let tmp_dir = format!("near-sandbox-{}", Utc::now());
    let dl_cache = Cache::at(&download_path());
    let dl = dl_cache
<<<<<<< HEAD
        .download(true, &tmp_dir, &["near-sandbox"], &bin_url())
=======
        .download(true, &tmp_dir, &["near-sandbox"], &bin_url(version))
>>>>>>> 41297282
        .map_err(anyhow::Error::msg)?
        .ok_or_else(|| anyhow!("Could not install near-sandbox"))?;

    let path = dl.binary("near-sandbox").map_err(anyhow::Error::msg)?;

    // Move near-sandbox binary to correct location from temp folder.
    let dest = download_path().join("near-sandbox");
    std::fs::rename(path, &dest)?;

    Ok(dest)
}

/// Installs sandbox node with the default version. This is a version that is usually stable
/// and has landed into mainnet to reflect the latest stable features and fixes.
pub fn install() -> anyhow::Result<PathBuf> {
    install_with_version(DEFAULT_SANDBOX_COMMIT_HASH)
}

pub fn ensure_sandbox_bin() -> anyhow::Result<PathBuf> {
    let mut bin_path = bin_path();
    if !bin_path.exists() {
        bin_path = install()?;
        println!("Installed near-sandbox into {}", bin_path.to_str().unwrap());
        std::env::set_var("NEAR_SANDBOX_BIN_PATH", bin_path.as_os_str());
    }
    Ok(bin_path)
}

pub async fn run_with_options(options: &[&str]) -> anyhow::Result<Child> {
    let bin_path = crate::ensure_sandbox_bin()?;
    Command::new(bin_path)
        .args(options)
        .envs(crate::log_vars())
        .spawn()
        .map_err(Into::into)
}

pub async fn run(
    home_dir: impl AsRef<Path>,
    rpc_port: u16,
    network_port: u16,
) -> anyhow::Result<Child> {
    let home_dir = home_dir.as_ref().to_str().unwrap();
    run_with_options(&[
        "--home",
        home_dir,
        "run",
        "--rpc-addr",
        &local_addr(rpc_port),
        "--network-addr",
        &local_addr(network_port),
    ])
    .await
}

pub async fn init(home_dir: impl AsRef<Path>) -> anyhow::Result<Child> {
    let bin_path = ensure_sandbox_bin()?;
    let home_dir = home_dir.as_ref().to_str().unwrap();
    Command::new(bin_path)
        .envs(log_vars())
        .args(&["--home", home_dir, "init"])
        .spawn()
        .map_err(Into::into)
}

fn log_vars() -> Vec<(String, String)> {
    let mut vars = Vec::new();
    if let Ok(val) = std::env::var("NEAR_SANDBOX_LOG") {
        vars.push(("RUST_LOG".into(), val));
    }
    if let Ok(val) = std::env::var("NEAR_SANDBOX_LOG_STYLE") {
        vars.push(("RUST_LOG_STYLE".into(), val));
    }
    vars
}<|MERGE_RESOLUTION|>--- conflicted
+++ resolved
@@ -67,11 +67,7 @@
     let tmp_dir = format!("near-sandbox-{}", Utc::now());
     let dl_cache = Cache::at(&download_path());
     let dl = dl_cache
-<<<<<<< HEAD
-        .download(true, &tmp_dir, &["near-sandbox"], &bin_url())
-=======
         .download(true, &tmp_dir, &["near-sandbox"], &bin_url(version))
->>>>>>> 41297282
         .map_err(anyhow::Error::msg)?
         .ok_or_else(|| anyhow!("Could not install near-sandbox"))?;
 
